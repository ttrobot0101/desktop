/*
 * Copyright (C) by Klaas Freitag <freitag@owncloud.com>
 *
 * This program is free software; you can redistribute it and/or modify
 * it under the terms of the GNU General Public License as published by
 * the Free Software Foundation; version 2 of the License.
 *
 * This program is distributed in the hope that it will be useful, but
 * WITHOUT ANY WARRANTY; without even the implied warranty of MERCHANTABILITY
 * or FITNESS FOR A PARTICULAR PURPOSE. See the GNU General Public License
 * for more details.
 */

#include <QFile>
#include <QStringList>
#include <QDebug>
#include <QElapsedTimer>
#include "ownsql.h"

#include <inttypes.h>

#include "syncjournaldb.h"
#include "syncjournalfilerecord.h"
#include "utility.h"
#include "version.h"
#include "filesystem.h"

#include "../../csync/src/std/c_jhash.h"

namespace OCC {

SyncJournalDb::SyncJournalDb(const QString& path, QObject *parent) :
    QObject(parent), _transaction(0)
{

    _dbFile = path;
    if( !_dbFile.endsWith('/') ) {
        _dbFile.append('/');
    }
    _dbFile.append(".csync_journal.db");


}

bool SyncJournalDb::exists()
{
    QMutexLocker locker(&_mutex);
    return (!_dbFile.isEmpty() && QFile::exists(_dbFile));
}

QString SyncJournalDb::databaseFilePath()
{
    return _dbFile;
}

// Note that this does not change the size of the -wal file, but it is supposed to make
// the normal .db faster since the changes from the wal will be incorporated into it.
// Then the next sync (and the SocketAPI) will have a faster access.
void SyncJournalDb::walCheckpoint()
{
    QElapsedTimer t;
    t.start();
    SqlQuery pragma1(_db);
    pragma1.prepare("PRAGMA wal_checkpoint(FULL);");
    if (!pragma1.exec()) {
        qDebug() << pragma1.error();
    } else {
        qDebug() << Q_FUNC_INFO << "took" << t.elapsed() << "msec";
    }
}

void SyncJournalDb::startTransaction()
{
    if( _transaction == 0 ) {
        if( !_db.transaction() ) {
            qDebug() << "ERROR starting transaction: " << _db.error();
            return;
        }
        _transaction = 1;
        // qDebug() << "XXX Transaction start!";
    } else {
        qDebug() << "Database Transaction is running, not starting another one!";
    }
}

void SyncJournalDb::commitTransaction()
{
    if( _transaction == 1 ) {
        if( ! _db.commit() ) {
            qDebug() << "ERROR committing to the database: " << _db.error();
            return;
        }
        _transaction = 0;
        // qDebug() << "XXX Transaction END!";
    } else {
        qDebug() << "No database Transaction to commit";
    }
}

bool SyncJournalDb::sqlFail( const QString& log, const SqlQuery& query )
{
    commitTransaction();
    qWarning() << "SQL Error" << log << query.error();
    Q_ASSERT(!"SQL ERROR");
    _db.close();
    return false;
}

static QString defaultJournalMode(const QString & dbPath)
{
#ifdef Q_OS_WIN
    // See #2693: Some exFAT file systems seem unable to cope with the
    // WAL journaling mode. They work fine with DELETE.
    QString fileSystem = FileSystem::fileSystemForPath(dbPath);
    qDebug() << "Detected filesystem" << fileSystem << "for" << dbPath;
    if (fileSystem.contains("FAT")) {
        qDebug() << "Filesystem contains FAT - using DELETE journal mode";
        return "DELETE";
    }
#else
    Q_UNUSED(dbPath)
#endif
    return "WAL";
}

bool SyncJournalDb::checkConnect()
{
    if( _db.isOpen() ) {
        return true;
    }

    if( _dbFile.isEmpty()) {
        qDebug() << "Database filename" + _dbFile + " is empty";
        return false;
    }

    bool isNewDb = !QFile::exists(_dbFile);

    // The database file is created by this call (SQLITE_OPEN_CREATE)
    if( !_db.openOrCreateReadWrite(_dbFile) ) {
        QString error = _db.error();
        qDebug() << "Error opening the db: " << error;
        return false;
    }

    if( !QFile::exists(_dbFile) ) {
        qDebug() << "Database file" + _dbFile + " does not exist";
        return false;
    }

    SqlQuery pragma1(_db);
    pragma1.prepare("SELECT sqlite_version();");
    if (!pragma1.exec()) {
        return sqlFail("SELECT sqlite_version()", pragma1);
    } else {
        pragma1.next();
        qDebug() << "sqlite3 version" << pragma1.stringValue(0);
    }

    // Allow forcing the journal mode for debugging
    static QString env_journal_mode = QString::fromLocal8Bit(qgetenv("OWNCLOUD_SQLITE_JOURNAL_MODE"));
    QString journal_mode = env_journal_mode;
    if (journal_mode.isEmpty()) {
        journal_mode = defaultJournalMode(_dbFile);
    }
    pragma1.prepare(QString("PRAGMA journal_mode=%1;").arg(journal_mode));
    if (!pragma1.exec()) {
        return sqlFail("Set PRAGMA journal_mode", pragma1);
    } else {
        pragma1.next();
        qDebug() << "sqlite3 journal_mode=" << pragma1.stringValue(0);
    }

    // For debugging purposes, allow temp_store to be set
    static QString env_temp_store = QString::fromLocal8Bit(qgetenv("OWNCLOUD_SQLITE_TEMP_STORE"));
    if (!env_temp_store.isEmpty()) {
        pragma1.prepare(QString("PRAGMA temp_store = %1;").arg(env_temp_store));
        if (!pragma1.exec()) {
            return sqlFail("Set PRAGMA temp_store", pragma1);
        }
        qDebug() << "sqlite3 with temp_store =" << env_temp_store;
    }

    pragma1.prepare("PRAGMA synchronous = 1;");
    if (!pragma1.exec()) {
        return sqlFail("Set PRAGMA synchronous", pragma1);
    }
    pragma1.prepare("PRAGMA case_sensitive_like = ON;");
    if (!pragma1.exec()) {
        return sqlFail("Set PRAGMA case_sensitivity", pragma1);
    }

    /* Because insert is so slow, we do everything in a transaction, and only need one call to commit */
    startTransaction();

    SqlQuery createQuery(_db);
    createQuery.prepare("CREATE TABLE IF NOT EXISTS metadata("
                         "phash INTEGER(8),"
                         "pathlen INTEGER,"
                         "path VARCHAR(4096),"
                         "inode INTEGER,"
                         "uid INTEGER,"
                         "gid INTEGER,"
                         "mode INTEGER,"
                         "modtime INTEGER(8),"
                         "type INTEGER,"
                         "md5 VARCHAR(32)," /* This is the etag.  Called md5 for compatibility */
                        // updateDatabaseStructure() will add
                        // fileid
                        // remotePerm
                        // filesize
                        // ignoredChildrenRemote
                        // contentChecksum
                        // contentChecksumTypeId
                         "PRIMARY KEY(phash)"
                         ");");

    if (!createQuery.exec()) {
        return sqlFail("Create table metadata", createQuery);
    }

    createQuery.prepare("CREATE TABLE IF NOT EXISTS downloadinfo("
                         "path VARCHAR(4096),"
                         "tmpfile VARCHAR(4096),"
                         "etag VARCHAR(32),"
                         "errorcount INTEGER,"
                         "PRIMARY KEY(path)"
                         ");");

    if (!createQuery.exec()) {
        return sqlFail("Create table downloadinfo", createQuery);
    }

    createQuery.prepare("CREATE TABLE IF NOT EXISTS uploadinfo("
                           "path VARCHAR(4096),"
                           "chunk INTEGER,"
                           "transferid INTEGER,"
                           "errorcount INTEGER,"
                           "size INTEGER(8),"
                           "modtime INTEGER(8),"
                           "PRIMARY KEY(path)"
                           ");");

    if (!createQuery.exec()) {
        return sqlFail("Create table uploadinfo", createQuery);
    }

    // create the blacklist table.
    createQuery.prepare("CREATE TABLE IF NOT EXISTS blacklist ("
                        "path VARCHAR(4096),"
                        "lastTryEtag VARCHAR[32],"
                        "lastTryModtime INTEGER[8],"
                        "retrycount INTEGER,"
                        "errorstring VARCHAR[4096],"
                        "PRIMARY KEY(path)"
                        ");");

    if (!createQuery.exec()) {
        return sqlFail("Create table blacklist", createQuery);
    }

    createQuery.prepare("CREATE TABLE IF NOT EXISTS poll("
                           "path VARCHAR(4096),"
                           "modtime INTEGER(8),"
                           "pollpath VARCHAR(4096));");
    if (!createQuery.exec()) {
        return sqlFail("Create table poll", createQuery);
    }

    // create the selectivesync table.
    createQuery.prepare("CREATE TABLE IF NOT EXISTS selectivesync ("
                        "path VARCHAR(4096),"
                        "type INTEGER"
                        ");");

    if (!createQuery.exec()) {
        return sqlFail("Create table selectivesync", createQuery);
    }

    // create the checksumtype table.
    createQuery.prepare("CREATE TABLE IF NOT EXISTS checksumtype("
                               "id INTEGER PRIMARY KEY,"
                               "name TEXT UNIQUE"
                               ");");
    if (!createQuery.exec()) {
        return sqlFail("Create table version", createQuery);
    }


    createQuery.prepare("CREATE TABLE IF NOT EXISTS version("
                               "major INTEGER(8),"
                               "minor INTEGER(8),"
                               "patch INTEGER(8),"
                               "custom VARCHAR(256)"
                               ");");
    if (!createQuery.exec()) {
        return sqlFail("Create table version", createQuery);
    }

    bool forceRemoteDiscovery = false;

    SqlQuery versionQuery("SELECT major, minor, patch FROM version;", _db);
    if (!versionQuery.next()) {
        // If there was no entry in the table, it means we are likely upgrading from 1.5
        if (!isNewDb) {
            qDebug() << Q_FUNC_INFO << "possibleUpgradeFromMirall_1_5 detected!";
            forceRemoteDiscovery = true;
        }
        createQuery.prepare("INSERT INTO version VALUES (?1, ?2, ?3, ?4);");
        createQuery.bindValue(1, MIRALL_VERSION_MAJOR);
        createQuery.bindValue(2, MIRALL_VERSION_MINOR);
        createQuery.bindValue(3, MIRALL_VERSION_PATCH);
        createQuery.bindValue(4, MIRALL_VERSION_BUILD);
        createQuery.exec();

    } else {
        int major = versionQuery.intValue(0);
        int minor = versionQuery.intValue(1);
        int patch = versionQuery.intValue(2);

        if( major == 1 && minor == 8 && (patch == 0 || patch == 1) ) {
            qDebug() << Q_FUNC_INFO << "possibleUpgradeFromMirall_1_8_0_or_1 detected!";
            forceRemoteDiscovery = true;
        }
        // Not comparing the BUILD id here, correct?
        if( !(major == MIRALL_VERSION_MAJOR && minor == MIRALL_VERSION_MINOR && patch == MIRALL_VERSION_PATCH) ) {
            createQuery.prepare("UPDATE version SET major=?1, minor=?2, patch =?3, custom=?4 "
                                "WHERE major=?5 AND minor=?6 AND patch=?7;");
            createQuery.bindValue(1, MIRALL_VERSION_MAJOR);
            createQuery.bindValue(2, MIRALL_VERSION_MINOR);
            createQuery.bindValue(3, MIRALL_VERSION_PATCH);
            createQuery.bindValue(4, MIRALL_VERSION_BUILD);
            createQuery.bindValue(5, major);
            createQuery.bindValue(6, minor);
            createQuery.bindValue(7, patch);
            if (!createQuery.exec()) {
                return sqlFail("Update version", createQuery);
            }

        }
    }

    commitInternal("checkConnect");

    bool rc = updateDatabaseStructure();
    if( !rc ) {
        qDebug() << "WARN: Failed to update the database structure!";
    }

    /*
     * If we are upgrading from a client version older than 1.5,
     * we cannot read from the database because we need to fetch the files id and etags.
     *
     *  If 1.8.0 caused missing data in the local tree, so we also don't read from DB
     *  to get back the files that were gone.
     *  In 1.8.1 we had a fix to re-get the data, but this one here is better
     */
    if (forceRemoteDiscovery) {
        forceRemoteDiscoveryNextSyncLocked();
    }

    _getFileRecordQuery.reset(new SqlQuery(_db));
    _getFileRecordQuery->prepare(
            "SELECT path, inode, uid, gid, mode, modtime, type, md5, fileid, remotePerm, filesize,"
            "  ignoredChildrenRemote, contentChecksum, contentchecksumtype.name"
            " FROM metadata"
            "  LEFT JOIN checksumtype as contentchecksumtype ON metadata.contentChecksumTypeId == contentchecksumtype.id"
            " WHERE phash=?1" );

    _setFileRecordQuery.reset(new SqlQuery(_db) );
    _setFileRecordQuery->prepare("INSERT OR REPLACE INTO metadata "
                                 "(phash, pathlen, path, inode, uid, gid, mode, modtime, type, md5, fileid, remotePerm, filesize, ignoredChildrenRemote, contentChecksum, contentChecksumTypeId) "
                                 "VALUES (?1 , ?2, ?3 , ?4 , ?5 , ?6 , ?7,  ?8 , ?9 , ?10, ?11, ?12, ?13, ?14, ?15, ?16);" );

    _setFileRecordChecksumQuery.reset(new SqlQuery(_db) );
    _setFileRecordChecksumQuery->prepare(
            "UPDATE metadata"
            " SET contentChecksum = ?2, contentChecksumTypeId = ?3"
            " WHERE phash == ?1;");

    _getDownloadInfoQuery.reset(new SqlQuery(_db) );
    _getDownloadInfoQuery->prepare( "SELECT tmpfile, etag, errorcount FROM "
                                    "downloadinfo WHERE path=?1" );

    _setDownloadInfoQuery.reset(new SqlQuery(_db) );
    _setDownloadInfoQuery->prepare( "INSERT OR REPLACE INTO downloadinfo "
                                    "(path, tmpfile, etag, errorcount) "
                                    "VALUES ( ?1 , ?2, ?3, ?4 )" );

    _deleteDownloadInfoQuery.reset(new SqlQuery(_db) );
    _deleteDownloadInfoQuery->prepare( "DELETE FROM downloadinfo WHERE path=?1" );

    _getUploadInfoQuery.reset(new SqlQuery(_db));
    _getUploadInfoQuery->prepare( "SELECT chunk, transferid, errorcount, size, modtime FROM "
                                  "uploadinfo WHERE path=?1" );

    _setUploadInfoQuery.reset(new SqlQuery(_db));
    _setUploadInfoQuery->prepare( "INSERT OR REPLACE INTO uploadinfo "
                                  "(path, chunk, transferid, errorcount, size, modtime) "
                                  "VALUES ( ?1 , ?2, ?3 , ?4 ,  ?5, ?6 )");

    _deleteUploadInfoQuery.reset(new SqlQuery(_db));
    _deleteUploadInfoQuery->prepare("DELETE FROM uploadinfo WHERE path=?1" );


    _deleteFileRecordPhash.reset(new SqlQuery(_db));
    _deleteFileRecordPhash->prepare("DELETE FROM metadata WHERE phash=?1");

    _deleteFileRecordRecursively.reset(new SqlQuery(_db));
    _deleteFileRecordRecursively->prepare("DELETE FROM metadata WHERE path LIKE(?||'/%')");

    QString sql( "SELECT lastTryEtag, lastTryModtime, retrycount, errorstring, lastTryTime, ignoreDuration "
                 "FROM blacklist WHERE path=?1");
    if( Utility::fsCasePreserving() ) {
        // if the file system is case preserving we have to check the blacklist
        // case insensitively
        sql += QLatin1String(" COLLATE NOCASE");
    }
    _getErrorBlacklistQuery.reset(new SqlQuery(_db));
    _getErrorBlacklistQuery->prepare(sql);

    _setErrorBlacklistQuery.reset(new SqlQuery(_db));
    _setErrorBlacklistQuery->prepare("INSERT OR REPLACE INTO blacklist "
                                "(path, lastTryEtag, lastTryModtime, retrycount, errorstring, lastTryTime, ignoreDuration) "
                                "VALUES ( ?1, ?2, ?3, ?4, ?5, ?6, ?7)");

    _getSelectiveSyncListQuery.reset(new SqlQuery(_db));
    _getSelectiveSyncListQuery->prepare("SELECT path FROM selectivesync WHERE type=?1");

    _getChecksumTypeIdQuery.reset(new SqlQuery(_db));
    _getChecksumTypeIdQuery->prepare("SELECT id FROM checksumtype WHERE name=?1");

    _getChecksumTypeQuery.reset(new SqlQuery(_db));
    _getChecksumTypeQuery->prepare("SELECT name FROM checksumtype WHERE id=?1");

    _insertChecksumTypeQuery.reset(new SqlQuery(_db));
    _insertChecksumTypeQuery->prepare("INSERT OR IGNORE INTO checksumtype (name) VALUES (?1)");

    // don't start a new transaction now
    commitInternal(QString("checkConnect End"), false);

    // Hide 'em all!
    FileSystem::setFileHidden(databaseFilePath(), true);
    FileSystem::setFileHidden(databaseFilePath() + "-wal", true);
    FileSystem::setFileHidden(databaseFilePath() + "-shm", true);
    FileSystem::setFileHidden(databaseFilePath() + "-journal", true);

    return rc;
}

void SyncJournalDb::close()
{
    QMutexLocker locker(&_mutex);
    qDebug() << Q_FUNC_INFO << _dbFile;

    commitTransaction();

    _getFileRecordQuery.reset(0);
    _setFileRecordQuery.reset(0);
    _setFileRecordChecksumQuery.reset(0);
    _getDownloadInfoQuery.reset(0);
    _setDownloadInfoQuery.reset(0);
    _deleteDownloadInfoQuery.reset(0);
    _getUploadInfoQuery.reset(0);
    _setUploadInfoQuery.reset(0);
    _deleteUploadInfoQuery.reset(0);
    _deleteFileRecordPhash.reset(0);
    _deleteFileRecordRecursively.reset(0);
    _getErrorBlacklistQuery.reset(0);
    _setErrorBlacklistQuery.reset(0);
    _getSelectiveSyncListQuery.reset(0);
    _getChecksumTypeIdQuery.reset(0);
    _getChecksumTypeQuery.reset(0);
    _insertChecksumTypeQuery.reset(0);

    _db.close();
    _avoidReadFromDbOnNextSyncFilter.clear();
}


bool SyncJournalDb::updateDatabaseStructure()
{
    if (!updateMetadataTableStructure())
        return false;
    if (!updateErrorBlacklistTableStructure())
        return false;
    return true;
}

bool SyncJournalDb::updateMetadataTableStructure()
{
    QStringList columns = tableColumns("metadata");
    bool re = true;

    // check if the file_id column is there and create it if not
    if( !checkConnect() ) {
        return false;
    }

    if( columns.indexOf(QLatin1String("fileid")) == -1 ) {
        SqlQuery query(_db);
        query.prepare("ALTER TABLE metadata ADD COLUMN fileid VARCHAR(128);");
        if( !query.exec() ) {
            sqlFail("updateMetadataTableStructure: Add column fileid", query);
            re = false;
        }

        query.prepare("CREATE INDEX metadata_file_id ON metadata(fileid);");
        if( ! query.exec() ) {
            sqlFail("updateMetadataTableStructure: create index fileid", query);
            re = false;
        }
        commitInternal("update database structure: add fileid col");
    }
    if( columns.indexOf(QLatin1String("remotePerm")) == -1 ) {

        SqlQuery query(_db);
        query.prepare("ALTER TABLE metadata ADD COLUMN remotePerm VARCHAR(128);");
        if( !query.exec()) {
            sqlFail("updateMetadataTableStructure: add column remotePerm", query);
            re = false;
        }
        commitInternal("update database structure (remotePerm)");
    }
    if( columns.indexOf(QLatin1String("filesize")) == -1 )
    {
        SqlQuery query(_db);
        query.prepare("ALTER TABLE metadata ADD COLUMN filesize BIGINT;");
        if( !query.exec()) {
            sqlFail("updateDatabaseStructure: add column filesize", query);
            re = false;
        }
        commitInternal("update database structure: add filesize col");
    }

    if( 1 ) {
        SqlQuery query(_db);
        query.prepare("CREATE INDEX IF NOT EXISTS metadata_inode ON metadata(inode);");
        if( !query.exec()) {
            sqlFail("updateMetadataTableStructure: create index inode", query);
            re = false;
        }
        commitInternal("update database structure: add inode index");

    }

    if( 1 ) {
        SqlQuery query(_db);
        query.prepare("CREATE INDEX IF NOT EXISTS metadata_path ON metadata(path);");
        if( !query.exec()) {
            sqlFail("updateMetadataTableStructure: create index path", query);
            re = false;
        }
        commitInternal("update database structure: add path index");

    }

    if( columns.indexOf(QLatin1String("ignoredChildrenRemote")) == -1 ) {
        SqlQuery query(_db);
        query.prepare("ALTER TABLE metadata ADD COLUMN ignoredChildrenRemote INT;");
        if( !query.exec()) {
            sqlFail("updateMetadataTableStructure: add ignoredChildrenRemote column", query);
            re = false;
        }
        commitInternal("update database structure: add ignoredChildrenRemote col");
    }

    if( columns.indexOf(QLatin1String("contentChecksum")) == -1 ) {
        SqlQuery query(_db);
        query.prepare("ALTER TABLE metadata ADD COLUMN contentChecksum TEXT;");
        if( !query.exec()) {
            sqlFail("updateMetadataTableStructure: add contentChecksum column", query);
            re = false;
        }
        commitInternal("update database structure: add contentChecksum col");
    }
    if( columns.indexOf(QLatin1String("contentChecksumTypeId")) == -1 ) {
        SqlQuery query(_db);
        query.prepare("ALTER TABLE metadata ADD COLUMN contentChecksumTypeId INTEGER;");
        if( !query.exec()) {
            sqlFail("updateMetadataTableStructure: add contentChecksumTypeId column", query);
            re = false;
        }
        commitInternal("update database structure: add contentChecksumTypeId col");
    }


    return re;
}

bool SyncJournalDb::updateErrorBlacklistTableStructure()
{
    QStringList columns = tableColumns("blacklist");
    bool re = true;

    // check if the file_id column is there and create it if not
    if( !checkConnect() ) {
        return false;
    }

    if( columns.indexOf(QLatin1String("lastTryTime")) == -1 ) {
        SqlQuery query(_db);
        query.prepare("ALTER TABLE blacklist ADD COLUMN lastTryTime INTEGER(8);");
        if( !query.exec() ) {
            sqlFail("updateBlacklistTableStructure: Add lastTryTime fileid", query);
            re = false;
        }
        query.prepare("ALTER TABLE blacklist ADD COLUMN ignoreDuration INTEGER(8);");
        if( !query.exec() ) {
            sqlFail("updateBlacklistTableStructure: Add ignoreDuration fileid", query);
            re = false;
        }
        commitInternal("update database structure: add lastTryTime, ignoreDuration cols");
    }

    SqlQuery query(_db);
    query.prepare("CREATE INDEX IF NOT EXISTS blacklist_index ON blacklist(path collate nocase);");
    if( !query.exec()) {
        sqlFail("updateErrorBlacklistTableStructure: create index blacklit", query);
        re = false;
    }

    return re;
}

QStringList SyncJournalDb::tableColumns( const QString& table )
{
    QStringList columns;
    if( !table.isEmpty() ) {

        if( checkConnect() ) {
            QString q = QString("PRAGMA table_info('%1');").arg(table);
            SqlQuery query(_db);
            query.prepare(q);

            if(!query.exec()) {
                QString err = query.error();
                qDebug() << "Error creating prepared statement: " << query.lastQuery() << ", Error:" << err;;
                return columns;
            }

            while( query.next() ) {
                columns.append( query.stringValue(1) );
            }
        }
    }
    qDebug() << "Columns in the current journal: " << columns;

    return columns;
}

qint64 SyncJournalDb::getPHash(const QString& file)
{
    QByteArray utf8File = file.toUtf8();
    int64_t h;

    if( file.isEmpty() ) {
        return -1;
    }

    int len = utf8File.length();

    h = c_jhash64((uint8_t *) utf8File.data(), len, 0);
    return h;
}

bool SyncJournalDb::setFileRecord( const SyncJournalFileRecord& _record )
{
    SyncJournalFileRecord record = _record;
    QMutexLocker locker(&_mutex);

    if (!_avoidReadFromDbOnNextSyncFilter.isEmpty()) {
        // If we are a directory that should not be read from db next time, don't write the etag
        QString prefix = record._path + "/";
        foreach(const QString &it, _avoidReadFromDbOnNextSyncFilter) {
            if (it.startsWith(prefix)) {
                qDebug() << "Filtered writing the etag of" << prefix << "because it is a prefix of" << it;
                record._etag = "_invalid_";
                break;
            }
        }
    }

    qlonglong phash = getPHash(record._path);
    if( checkConnect() ) {
        QByteArray arr = record._path.toUtf8();
        int plen = arr.length();

        QString etag( record._etag );
        if( etag.isEmpty() ) etag = "";
        QString fileId( record._fileId);
        if( fileId.isEmpty() ) fileId = "";
        QString remotePerm (record._remotePerm);
        if (remotePerm.isEmpty()) remotePerm = QString(); // have NULL in DB (vs empty)
        int contentChecksumTypeId = mapChecksumType(record._contentChecksumType);
        _setFileRecordQuery->reset_and_clear_bindings();
        _setFileRecordQuery->bindValue(1, QString::number(phash));
        _setFileRecordQuery->bindValue(2, plen);
        _setFileRecordQuery->bindValue(3, record._path );
        _setFileRecordQuery->bindValue(4, record._inode );
        _setFileRecordQuery->bindValue(5, 0 ); // uid Not used
        _setFileRecordQuery->bindValue(6, 0 ); // gid Not used
        _setFileRecordQuery->bindValue(7, 0 ); // mode Not used
        _setFileRecordQuery->bindValue(8, QString::number(Utility::qDateTimeToTime_t(record._modtime)));
        _setFileRecordQuery->bindValue(9, QString::number(record._type) );
        _setFileRecordQuery->bindValue(10, etag );
        _setFileRecordQuery->bindValue(11, fileId );
        _setFileRecordQuery->bindValue(12, remotePerm );
        _setFileRecordQuery->bindValue(13, record._fileSize );
        _setFileRecordQuery->bindValue(14, record._serverHasIgnoredFiles ? 1:0);
        _setFileRecordQuery->bindValue(15, record._contentChecksum );
        _setFileRecordQuery->bindValue(16, contentChecksumTypeId );

        if( !_setFileRecordQuery->exec() ) {
            qWarning() << "Error SQL statement setFileRecord: " << _setFileRecordQuery->lastQuery() <<  " :"
                       << _setFileRecordQuery->error();
            return false;
        }

        qDebug() <<  _setFileRecordQuery->lastQuery() << phash << plen << record._path << record._inode
                 << QString::number(Utility::qDateTimeToTime_t(record._modtime)) << QString::number(record._type)
                 << record._etag << record._fileId << record._remotePerm << record._fileSize << (record._serverHasIgnoredFiles ? 1:0)
                 << record._contentChecksum << record._contentChecksumType << contentChecksumTypeId;

        _setFileRecordQuery->reset_and_clear_bindings();
        return true;
    } else {
        qDebug() << "Failed to connect database.";
        return false; // checkConnect failed.
    }
}

bool SyncJournalDb::deleteFileRecord(const QString& filename, bool recursively)
{
    QMutexLocker locker(&_mutex);

    if( checkConnect() ) {
        // if (!recursively) {
        // always delete the actual file.

        qlonglong phash = getPHash(filename);
        _deleteFileRecordPhash->reset_and_clear_bindings();
        _deleteFileRecordPhash->bindValue( 1, QString::number(phash) );

        if( !_deleteFileRecordPhash->exec() ) {
            qWarning() << "Exec error of SQL statement: "
                       << _deleteFileRecordPhash->lastQuery()
                       <<  " : " << _deleteFileRecordPhash->error();
            return false;
        }
        qDebug() <<  _deleteFileRecordPhash->lastQuery() << phash << filename;
        _deleteFileRecordPhash->reset_and_clear_bindings();
        if( recursively) {
            _deleteFileRecordRecursively->reset_and_clear_bindings();
            _deleteFileRecordRecursively->bindValue(1, filename);
            if( !_deleteFileRecordRecursively->exec() ) {
                qWarning() << "Exec error of SQL statement: "
                           << _deleteFileRecordRecursively->lastQuery()
                           <<  " : " << _deleteFileRecordRecursively->error();
                return false;
            }
            qDebug() <<  _deleteFileRecordRecursively->lastQuery()  << filename;
            _deleteFileRecordRecursively->reset_and_clear_bindings();
        }
        return true;
    } else {
        qDebug() << "Failed to connect database.";
        return false; // checkConnect failed.
    }
}


SyncJournalFileRecord SyncJournalDb::getFileRecord(const QString& filename)
{
    QMutexLocker locker(&_mutex);

    qlonglong phash = getPHash( filename );
    SyncJournalFileRecord rec;

    if( !filename.isEmpty() && checkConnect() ) {
        _getFileRecordQuery->reset_and_clear_bindings();
        _getFileRecordQuery->bindValue(1, QString::number(phash));

        if (!_getFileRecordQuery->exec()) {
            QString err = _getFileRecordQuery->error();
            qDebug() << "Error creating prepared statement: " << _getFileRecordQuery->lastQuery() << ", Error:" << err;;
            locker.unlock();
            close();
            return rec;
        }

        if( _getFileRecordQuery->next() ) {
            rec._path    = _getFileRecordQuery->stringValue(0);
            rec._inode   = _getFileRecordQuery->intValue(1);
            //rec._uid     = _getFileRecordQuery->value(2).toInt(&ok); Not Used
            //rec._gid     = _getFileRecordQuery->value(3).toInt(&ok); Not Used
            //rec._mode    = _getFileRecordQuery->intValue(4);
            rec._modtime = Utility::qDateTimeFromTime_t(_getFileRecordQuery->int64Value(5));
            rec._type    = _getFileRecordQuery->intValue(6);
            rec._etag    = _getFileRecordQuery->baValue(7);
            rec._fileId  = _getFileRecordQuery->baValue(8);
            rec._remotePerm = _getFileRecordQuery->baValue(9);
            rec._fileSize   = _getFileRecordQuery->int64Value(10);
            rec._serverHasIgnoredFiles = (_getFileRecordQuery->intValue(11) > 0);
            rec._contentChecksum = _getFileRecordQuery->baValue(12);
            if( !_getFileRecordQuery->nullValue(13) ) {
                rec._contentChecksumType = _getFileRecordQuery->baValue(13);
            }
            _getFileRecordQuery->reset_and_clear_bindings();
        } else {
<<<<<<< HEAD
            QString err = _getFileRecordQuery->error();
            qDebug() << "No journal entry found for " << filename << "Error: " << err;
            locker.unlock();
            close();
=======
            int errId = _getFileRecordQuery->errorId();
            if( errId != SQLITE_DONE ) { // only do this if the problem is different from SQLITE_DONE
                QString err = _getFileRecordQuery->error();
                qDebug() << "No journal entry found for " << filename << "Error: " << err;
                locker.unlock();
                close();
                locker.relock();
            }
        }
        if (_getFileRecordQuery) {
            _getFileRecordQuery->reset_and_clear_bindings();
>>>>>>> 868edb1f
        }
    }
    return rec;
}

bool SyncJournalDb::postSyncCleanup(const QSet<QString>& filepathsToKeep,
                                    const QSet<QString>& prefixesToKeep)
{
    QMutexLocker locker(&_mutex);

    if( !checkConnect() ) {
        return false;
    }

    SqlQuery query(_db);
    query.prepare("SELECT phash, path FROM metadata order by path");

    if (!query.exec()) {
        QString err = query.error();
        qDebug() << "Error creating prepared statement: " << query.lastQuery() << ", Error:" << err;;
        return false;
    }

    QStringList superfluousItems;

    while(query.next()) {
        const QString file = query.stringValue(1);
        bool keep = filepathsToKeep.contains(file);
        if( !keep ) {
            foreach( const QString & prefix, prefixesToKeep ) {
                if( file.startsWith(prefix) ) {
                    keep = true;
                    break;
                }
            }
        }
        if( !keep ) {
            superfluousItems.append(query.stringValue(0));
        }
    }

    if( superfluousItems.count() )  {
        QString sql = "DELETE FROM metadata WHERE phash in ("+ superfluousItems.join(",")+")";
        qDebug() << "Sync Journal cleanup: " << sql;
        SqlQuery delQuery(_db);
        delQuery.prepare(sql);
        if( !delQuery.exec() ) {
            QString err = delQuery.error();
            qDebug() << "Error removing superfluous journal entries: " << delQuery.lastQuery() << ", Error:" << err;;
            return false;
        }
    }

    // Incorporate results back into main DB
    walCheckpoint();

    return true;
}

int SyncJournalDb::getFileRecordCount()
{
    QMutexLocker locker(&_mutex);

    if( !checkConnect() ) {
        return -1;
    }

    SqlQuery query(_db);
    query.prepare("SELECT COUNT(*) FROM metadata");

    if (!query.exec()) {
        QString err = query.error();
        qDebug() << "Error creating prepared statement: " << query.lastQuery() << ", Error:" << err;;
        return 0;
    }

    if (query.next()) {
        int count = query.intValue(0);
        return count;
    }

    return 0;
}

bool SyncJournalDb::updateFileRecordChecksum(const QString& filename,
                                             const QByteArray& contentChecksum,
                                             const QByteArray& contentChecksumType)
{
    QMutexLocker locker(&_mutex);

    qlonglong phash = getPHash(filename);
    if( !checkConnect() ) {
        qDebug() << "Failed to connect database.";
        return false;
    }

    int checksumTypeId = mapChecksumType(contentChecksumType);
    auto & query = _setFileRecordChecksumQuery;

    query->reset_and_clear_bindings();
    query->bindValue(1, QString::number(phash));
    query->bindValue(2, contentChecksum);
    query->bindValue(3, checksumTypeId);

    if( !query->exec() ) {
        qWarning() << "Error SQL statement setFileRecordChecksumQuery: "
                   << query->lastQuery() <<  " :"
                   << query->error();
        return false;
    }

    qDebug() << query->lastQuery() << phash << contentChecksum
             << contentChecksumType << checksumTypeId;

    query->reset_and_clear_bindings();
    return true;
}

bool SyncJournalDb::setFileRecordMetadata(const SyncJournalFileRecord& record)
{
    SyncJournalFileRecord existing = getFileRecord(record._path);

    // If there's no existing record, just insert the new one.
    if (existing._path.isEmpty()) {
        return setFileRecord(record);
    }

    // Update the metadata on the existing record.
    existing._inode = record._inode;
    existing._modtime = record._modtime;
    existing._type = record._type;
    existing._etag = record._etag;
    existing._fileId = record._fileId;
    existing._remotePerm = record._remotePerm;
    existing._fileSize = record._fileSize;
    existing._serverHasIgnoredFiles = record._serverHasIgnoredFiles;
    return setFileRecord(existing);
}

static void toDownloadInfo(SqlQuery &query, SyncJournalDb::DownloadInfo * res)
{
    bool ok = true;
    res->_tmpfile    = query.stringValue(0);
    res->_etag       = query.baValue(1);
    res->_errorCount = query.intValue(2);
    res->_valid      = ok;
}

static bool deleteBatch(SqlQuery & query, const QStringList & entries, const QString & name)
{
    if (entries.isEmpty())
        return true;

    qDebug() << "Removing stale " << qPrintable(name) << " entries: " << entries.join(", ");
    // FIXME: Was ported from execBatch, check if correct!
    foreach( const QString& entry, entries ) {
        query.reset_and_clear_bindings();
        query.bindValue(1, entry);
        if (!query.exec()) {
            QString err = query.error();
            qDebug() << "Error removing stale " << qPrintable(name) << " entries: "
                     << query.lastQuery() << ", Error:" << err;
            return false;
        }
    }
    query.reset_and_clear_bindings(); // viel hilft viel ;-)

    return true;
}

SyncJournalDb::DownloadInfo SyncJournalDb::getDownloadInfo(const QString& file)
{
    QMutexLocker locker(&_mutex);

    DownloadInfo res;

    if( checkConnect() ) {
        _getDownloadInfoQuery->reset_and_clear_bindings();
        _getDownloadInfoQuery->bindValue(1, file);

        if (!_getDownloadInfoQuery->exec()) {
            QString err = _getDownloadInfoQuery->error();
            qDebug() << "Database error for file " << file << " : " << _getDownloadInfoQuery->lastQuery() << ", Error:" << err;;
            return res;
        }

        if( _getDownloadInfoQuery->next() ) {
            toDownloadInfo(*_getDownloadInfoQuery, &res);
        } else {
            res._valid = false;
        }
        _getDownloadInfoQuery->reset_and_clear_bindings();
    }
    return res;
}

void SyncJournalDb::setDownloadInfo(const QString& file, const SyncJournalDb::DownloadInfo& i)
{
    QMutexLocker locker(&_mutex);

    if( !checkConnect() ) {
        return;
    }

    if (i._valid) {
        _setDownloadInfoQuery->reset_and_clear_bindings();
        _setDownloadInfoQuery->bindValue(1, file);
        _setDownloadInfoQuery->bindValue(2, i._tmpfile);
        _setDownloadInfoQuery->bindValue(3, i._etag );
        _setDownloadInfoQuery->bindValue(4, i._errorCount );

        if( !_setDownloadInfoQuery->exec() ) {
            qWarning() << "Exec error of SQL statement: " << _setDownloadInfoQuery->lastQuery() <<  " :"   << _setDownloadInfoQuery->error();
            return;
        }

        qDebug() <<  _setDownloadInfoQuery->lastQuery() << file << i._tmpfile << i._etag << i._errorCount;
        _setDownloadInfoQuery->reset_and_clear_bindings();

    } else {
        _deleteDownloadInfoQuery->reset_and_clear_bindings();
        _deleteDownloadInfoQuery->bindValue( 1, file );

        if( !_deleteDownloadInfoQuery->exec() ) {
            qWarning() << "Exec error of SQL statement: " << _deleteDownloadInfoQuery->lastQuery() <<  " : " << _deleteDownloadInfoQuery->error();
            return;
        }
        qDebug() <<  _deleteDownloadInfoQuery->lastQuery()  << file;
        _deleteDownloadInfoQuery->reset_and_clear_bindings();
    }
}

QVector<SyncJournalDb::DownloadInfo> SyncJournalDb::getAndDeleteStaleDownloadInfos(const QSet<QString>& keep)
{
    QVector<SyncJournalDb::DownloadInfo> empty_result;
    QMutexLocker locker(&_mutex);

    if (!checkConnect()) {
        return empty_result;
    }

    SqlQuery query(_db);
    // The selected values *must* match the ones expected by toDownloadInfo().
    query.prepare("SELECT tmpfile, etag, errorcount, path FROM downloadinfo");

    if (!query.exec()) {
        QString err = query.error();
        qDebug() << "Error creating prepared statement: " << query.lastQuery() << ", Error:" << err;
        return empty_result;
    }

    QStringList superfluousPaths;
    QVector<SyncJournalDb::DownloadInfo> deleted_entries;

    while (query.next()) {
        const QString file = query.stringValue(3); // path
        if (!keep.contains(file)) {
            superfluousPaths.append(file);
            DownloadInfo info;
            toDownloadInfo(query, &info);
            deleted_entries.append(info);
        }
    }

    if (!deleteBatch(*_deleteDownloadInfoQuery, superfluousPaths, "downloadinfo"))
        return empty_result;

    return deleted_entries;
}

int SyncJournalDb::downloadInfoCount()
{
    int re = 0;

    QMutexLocker locker(&_mutex);
    if( checkConnect() ) {
        SqlQuery query("SELECT count(*) FROM downloadinfo", _db);

        if( ! query.exec() ) {
            sqlFail("Count number of downloadinfo entries failed", query);
        }
        if( query.next() ) {
            re = query.intValue(0);
        }
    }
    return re;
}

SyncJournalDb::UploadInfo SyncJournalDb::getUploadInfo(const QString& file)
{
    QMutexLocker locker(&_mutex);

    UploadInfo res;

    if( checkConnect() ) {

        _getUploadInfoQuery->reset_and_clear_bindings();
        _getUploadInfoQuery->bindValue(1, file);

        if (!_getUploadInfoQuery->exec()) {
            QString err = _getUploadInfoQuery->error();
            qDebug() << "Database error for file " << file << " : " << _getUploadInfoQuery->lastQuery() << ", Error:" << err;
            return res;
        }

        if( _getUploadInfoQuery->next() ) {
            bool ok = true;
            res._chunk      = _getUploadInfoQuery->intValue(0);
            res._transferid = _getUploadInfoQuery->intValue(1);
            res._errorCount = _getUploadInfoQuery->intValue(2);
            res._size       = _getUploadInfoQuery->int64Value(3);
            res._modtime    = Utility::qDateTimeFromTime_t(_getUploadInfoQuery->int64Value(4));
            res._valid      = ok;
        }
        _getUploadInfoQuery->reset_and_clear_bindings();
    }
    return res;
}

void SyncJournalDb::setUploadInfo(const QString& file, const SyncJournalDb::UploadInfo& i)
{
    QMutexLocker locker(&_mutex);

    if( !checkConnect() ) {
        return;
    }

    if (i._valid) {
        _setUploadInfoQuery->reset_and_clear_bindings();
        _setUploadInfoQuery->bindValue(1, file);
        _setUploadInfoQuery->bindValue(2, i._chunk);
        _setUploadInfoQuery->bindValue(3, i._transferid );
        _setUploadInfoQuery->bindValue(4, i._errorCount );
        _setUploadInfoQuery->bindValue(5, i._size );
        _setUploadInfoQuery->bindValue(6, Utility::qDateTimeToTime_t(i._modtime) );

        if( !_setUploadInfoQuery->exec() ) {
            qWarning() << "Exec error of SQL statement: " << _setUploadInfoQuery->lastQuery() <<  " :"   << _setUploadInfoQuery->error();
            return;
        }

        qDebug() <<  _setUploadInfoQuery->lastQuery() << file << i._chunk << i._transferid << i._errorCount;
        _setUploadInfoQuery->reset_and_clear_bindings();
    } else {
        _deleteUploadInfoQuery->reset_and_clear_bindings();
        _deleteUploadInfoQuery->bindValue(1, file);

        if( !_deleteUploadInfoQuery->exec() ) {
            qWarning() << "Exec error of SQL statement: " << _deleteUploadInfoQuery->lastQuery() <<  " : " << _deleteUploadInfoQuery->error();
            return;
        }
        qDebug() <<  _deleteUploadInfoQuery->lastQuery() << file;
        _deleteUploadInfoQuery->reset_and_clear_bindings();
    }
}

bool SyncJournalDb::deleteStaleUploadInfos(const QSet<QString> &keep)
{
    QMutexLocker locker(&_mutex);

    if (!checkConnect()) {
        return false;
    }

    SqlQuery query(_db);
    query.prepare("SELECT path FROM uploadinfo");

    if (!query.exec()) {
        QString err = query.error();
        qDebug() << "Error creating prepared statement: " << query.lastQuery() << ", Error:" << err;
        return false;
    }

    QStringList superfluousPaths;

    while (query.next()) {
        const QString file = query.stringValue(0);
        if (!keep.contains(file)) {
            superfluousPaths.append(file);
        }
    }

    return deleteBatch(*_deleteUploadInfoQuery, superfluousPaths, "uploadinfo");
}

SyncJournalErrorBlacklistRecord SyncJournalDb::errorBlacklistEntry( const QString& file )
{
    QMutexLocker locker(&_mutex);
    SyncJournalErrorBlacklistRecord entry;

    if( file.isEmpty() ) return entry;

    // SELECT lastTryEtag, lastTryModtime, retrycount, errorstring

    if( checkConnect() ) {
        _getErrorBlacklistQuery->reset_and_clear_bindings();
        _getErrorBlacklistQuery->bindValue( 1, file );
        if( _getErrorBlacklistQuery->exec() ){
            if( _getErrorBlacklistQuery->next() ) {
                entry._lastTryEtag    = _getErrorBlacklistQuery->baValue(0);
                entry._lastTryModtime = _getErrorBlacklistQuery->int64Value(1);
                entry._retryCount     = _getErrorBlacklistQuery->intValue(2);
                entry._errorString    = _getErrorBlacklistQuery->stringValue(3);
                entry._lastTryTime    = _getErrorBlacklistQuery->int64Value(4);
                entry._ignoreDuration = _getErrorBlacklistQuery->int64Value(5);
                entry._file           = file;
            }
            _getErrorBlacklistQuery->reset_and_clear_bindings();
        } else {
            qWarning() << "Exec error blacklist: " << _getErrorBlacklistQuery->lastQuery() <<  " : "
                       << _getErrorBlacklistQuery->error();
        }
    }

    return entry;
}

bool SyncJournalDb::deleteStaleErrorBlacklistEntries(const QSet<QString> &keep)
{
    QMutexLocker locker(&_mutex);

    if (!checkConnect()) {
        return false;
    }

    SqlQuery query(_db);
    query.prepare("SELECT path FROM blacklist");

    if (!query.exec()) {
        QString err = query.error();
        qDebug() << "Error creating prepared statement: " << query.lastQuery() << ", Error:" << err;
        return false;
    }

    QStringList superfluousPaths;

    while (query.next()) {
        const QString file = query.stringValue(0);
        if (!keep.contains(file)) {
            superfluousPaths.append(file);
        }
    }

    SqlQuery delQuery(_db);
    delQuery.prepare("DELETE FROM blacklist WHERE path = ?");
    return deleteBatch(delQuery, superfluousPaths, "blacklist");
}

int SyncJournalDb::errorBlackListEntryCount()
{
    int re = 0;

    QMutexLocker locker(&_mutex);
    if( checkConnect() ) {
        SqlQuery query("SELECT count(*) FROM blacklist", _db);

        if( ! query.exec() ) {
            sqlFail("Count number of blacklist entries failed", query);
        }
        if( query.next() ) {
            re = query.intValue(0);
        }
    }
    return re;
}

int SyncJournalDb::wipeErrorBlacklist()
{
    QMutexLocker locker(&_mutex);
    if( checkConnect() ) {
        SqlQuery query(_db);

        query.prepare("DELETE FROM blacklist");

        if( ! query.exec() ) {
            sqlFail("Deletion of whole blacklist failed", query);
            return -1;
        }
        return query.numRowsAffected();
    }
    return -1;
}

void SyncJournalDb::wipeErrorBlacklistEntry( const QString& file )
{
    if( file.isEmpty() ) {
        return;
    }

    QMutexLocker locker(&_mutex);
    if( checkConnect() ) {
        SqlQuery query(_db);

        query.prepare("DELETE FROM blacklist WHERE path=?1");
        query.bindValue(1, file);
        if( ! query.exec() ) {
            sqlFail("Deletion of blacklist item failed.", query);
        }
        qDebug() <<  query.lastQuery() << file;
    }
}

void SyncJournalDb::updateErrorBlacklistEntry( const SyncJournalErrorBlacklistRecord& item )
{
    QMutexLocker locker(&_mutex);
    if( !checkConnect() ) {
        return;
    }

    _setErrorBlacklistQuery->bindValue(1, item._file);
    _setErrorBlacklistQuery->bindValue(2, item._lastTryEtag);
    _setErrorBlacklistQuery->bindValue(3, QString::number(item._lastTryModtime));
    _setErrorBlacklistQuery->bindValue(4, item._retryCount);
    _setErrorBlacklistQuery->bindValue(5, item._errorString);
    _setErrorBlacklistQuery->bindValue(6, QString::number(item._lastTryTime));
    _setErrorBlacklistQuery->bindValue(7, QString::number(item._ignoreDuration));
    if( !_setErrorBlacklistQuery->exec() ) {
        QString bug = _setErrorBlacklistQuery->error();
        qDebug() << "SQL exec blacklistitem insert or replace failed: "<< bug;
    }
    qDebug() << "set blacklist entry for " << item._file << item._retryCount
             << item._errorString << item._lastTryTime << item._ignoreDuration
             << item._lastTryModtime << item._lastTryEtag;
    _setErrorBlacklistQuery->reset_and_clear_bindings();

}

QVector< SyncJournalDb::PollInfo > SyncJournalDb::getPollInfos()
{
    QMutexLocker locker(&_mutex);

    QVector< SyncJournalDb::PollInfo > res;

    if( !checkConnect() )
        return res;

    SqlQuery query("SELECT path, modtime, pollpath FROM poll",_db);

    if (!query.exec()) {
        QString err = query.error();
        qDebug() << "Database error :" << query.lastQuery() << ", Error:" << err;
        return res;
    }

    while( query.next() ) {
        PollInfo info;
        info._file = query.stringValue(0);
        info._modtime = query.int64Value(1);
        info._url = query.stringValue(2);
        res.append(info);
    }

    query.finish();
    return res;
}

void SyncJournalDb::setPollInfo(const SyncJournalDb::PollInfo& info)
{
    QMutexLocker locker(&_mutex);
    if( !checkConnect() ) {
        return;
    }

    if (info._url.isEmpty()) {
        qDebug() << "Deleting Poll job" << info._file;
        SqlQuery query("DELETE FROM poll WHERE path=?", _db);
        query.bindValue(1, info._file);
        if( !query.exec() ) {
            qDebug() << "SQL error in setPollInfo: "<< query.error();
        } else {
            qDebug() << query.lastQuery()  << info._file;
        }
    } else {
        SqlQuery query("INSERT OR REPLACE INTO poll (path, modtime, pollpath) VALUES( ? , ? , ? )", _db);
        query.bindValue(1, info._file);
        query.bindValue(2, QString::number(info._modtime));
        query.bindValue(3, info._url);
        if( !query.exec() ) {
            qDebug() << "SQL error in setPollInfo: "<< query.error();
        } else {
            qDebug() << query.lastQuery()  << info._file << info._url;
        }
    }
}

QStringList SyncJournalDb::getSelectiveSyncList(SyncJournalDb::SelectiveSyncListType type, bool *ok )
{
    QStringList result;
    Q_ASSERT(ok);

    QMutexLocker locker(&_mutex);
    if( !checkConnect() ) {
        *ok = false;
        return result;
    }

    _getSelectiveSyncListQuery->reset_and_clear_bindings();
    _getSelectiveSyncListQuery->bindValue(1, int(type));
    if (!_getSelectiveSyncListQuery->exec()) {
        qWarning() << "SQL query failed: "<< _getSelectiveSyncListQuery->error();
        *ok = false;
        return result;
    }
    while( _getSelectiveSyncListQuery->next() ) {
        auto entry = _getSelectiveSyncListQuery->stringValue(0);
        if (!entry.endsWith(QLatin1Char('/'))) {
            entry.append(QLatin1Char('/'));
        }
        result.append(entry);
    }
    *ok = true;

    return result;
}

void SyncJournalDb::setSelectiveSyncList(SyncJournalDb::SelectiveSyncListType type, const QStringList& list)
{
    QMutexLocker locker(&_mutex);
    if( !checkConnect() ) {
        return;
    }

    //first, delete all entries of this type
    SqlQuery delQuery("DELETE FROM selectivesync WHERE type == ?1", _db);
    delQuery.bindValue(1, int(type));
    if( !delQuery.exec() ) {
        qWarning() << "SQL error when deleting selective sync list" << list << delQuery.error();
    }

    SqlQuery insQuery("INSERT INTO selectivesync VALUES (?1, ?2)" , _db);
    foreach(const auto &path, list) {
        insQuery.reset_and_clear_bindings();
        insQuery.bindValue(1, path);
        insQuery.bindValue(2, int(type));
        if (!insQuery.exec()) {
            qWarning() << "SQL error when inserting into selective sync" << type << path << delQuery.error();
        }
    }
}

void SyncJournalDb::avoidRenamesOnNextSync(const QString& path)
{
    QMutexLocker locker(&_mutex);

    if( !checkConnect() ) {
        return;
    }

    SqlQuery query(_db);
    query.prepare("UPDATE metadata SET fileid = '', inode = '0' WHERE path == ?1 OR path LIKE(?2||'/%')");
    query.bindValue(1, path);
    query.bindValue(2, path);
    if( !query.exec() ) {
        qDebug() << Q_FUNC_INFO << "SQL error in avoidRenamesOnNextSync: "<< query.error();
    } else {
        qDebug() << Q_FUNC_INFO << query.lastQuery()  << path << "(" << query.numRowsAffected() << " rows)";
    }

    // We also need to remove the ETags so the update phase refreshes the directory paths
    // on the next sync
    locker.unlock();
    avoidReadFromDbOnNextSync(path);
}

void SyncJournalDb::avoidReadFromDbOnNextSync(const QString& fileName)
{
    // Make sure that on the next sync, fileName is not read from the DB but uses the PROPFIND to
    // get the info from the server
    // We achieve that by clearing the etag of the parents directory recursively

    QMutexLocker locker(&_mutex);

    if( !checkConnect() ) {
        return;
    }

    SqlQuery query(_db);
    // This query will match entries for which the path is a prefix of fileName
    query.prepare("UPDATE metadata SET md5='_invalid_' WHERE ?1 LIKE(path||'/%') AND type == 2;"); // CSYNC_FTW_TYPE_DIR == 2
    query.bindValue(1, fileName);
    if( !query.exec() ) {
        qDebug() << Q_FUNC_INFO << "SQL error in avoidRenamesOnNextSync: "<< query.error();
    } else {
        qDebug() << Q_FUNC_INFO << query.lastQuery()  << fileName << "(" << query.numRowsAffected() << " rows)";
    }

    // Prevent future overwrite of the etag for this sync
    _avoidReadFromDbOnNextSyncFilter.append(fileName);
}

void SyncJournalDb::forceRemoteDiscoveryNextSync()
{
    QMutexLocker locker(&_mutex);

    if( !checkConnect() ) {
        return;
    }

    forceRemoteDiscoveryNextSyncLocked();
}

void SyncJournalDb::forceRemoteDiscoveryNextSyncLocked()
{
    qDebug() << "Forcing remote re-discovery by deleting folder Etags";
    SqlQuery deleteRemoteFolderEtagsQuery(_db);
    deleteRemoteFolderEtagsQuery.prepare("UPDATE metadata SET md5='_invalid_' WHERE type=2;");
    if( !deleteRemoteFolderEtagsQuery.exec() ) {
        qDebug() << "ERROR: Query failed" << deleteRemoteFolderEtagsQuery.error();
    } else {
        qDebug() << "Cleared" << deleteRemoteFolderEtagsQuery.numRowsAffected() << "folder ETags";
    }
}


QByteArray SyncJournalDb::getChecksumType(int checksumTypeId)
{
    QMutexLocker locker(&_mutex);
    if( !checkConnect() ) {
        return QByteArray();
    }

    // Retrieve the id
    auto & query = *_getChecksumTypeQuery;
    query.reset_and_clear_bindings();
    query.bindValue(1, checksumTypeId);
    if( !query.exec() ) {
        qWarning() << "Error SQL statement getChecksumType: "
                   << query.lastQuery() <<  " :"
                   << query.error();
        return 0;
    }

    if( !query.next() ) {
        qDebug() << "No checksum type mapping found for" << checksumTypeId;
        return 0;
    }
    return query.baValue(0);
}

int SyncJournalDb::mapChecksumType(const QByteArray& checksumType)
{
    if (checksumType.isEmpty()) {
        return 0;
    }

    // Ensure the checksum type is in the db
    _insertChecksumTypeQuery->reset_and_clear_bindings();
    _insertChecksumTypeQuery->bindValue(1, checksumType);
    if( !_insertChecksumTypeQuery->exec() ) {
        qWarning() << "Error SQL statement insertChecksumType: "
                   << _insertChecksumTypeQuery->lastQuery() <<  " :"
                   << _insertChecksumTypeQuery->error();
        return 0;
    }

    // Retrieve the id
    _getChecksumTypeIdQuery->reset_and_clear_bindings();
    _getChecksumTypeIdQuery->bindValue(1, checksumType);
    if( !_getChecksumTypeIdQuery->exec() ) {
        qWarning() << "Error SQL statement getChecksumTypeId: "
                   << _getChecksumTypeIdQuery->lastQuery() <<  " :"
                   << _getChecksumTypeIdQuery->error();
        return 0;
    }

    if( !_getChecksumTypeIdQuery->next() ) {
        qDebug() << "No checksum type mapping found for" << checksumType;
        return 0;
    }
    return _getChecksumTypeIdQuery->intValue(0);
}


void SyncJournalDb::commit(const QString& context, bool startTrans)
{
    QMutexLocker lock(&_mutex);
    commitInternal(context, startTrans);
}

void SyncJournalDb::commitIfNeededAndStartNewTransaction(const QString &context)
{
    QMutexLocker lock(&_mutex);
    if( _transaction == 1 ) {
        commitInternal(context, true);
    } else {
        startTransaction();
    }
}


void SyncJournalDb::commitInternal(const QString& context, bool startTrans )
{
    qDebug() << Q_FUNC_INFO << "Transaction commit " << context << (startTrans ? "and starting new transaction" : "");
    commitTransaction();

    if( startTrans ) {
        startTransaction();
    }
}

SyncJournalDb::~SyncJournalDb()
{
    close();
}

bool SyncJournalDb::isConnected()
{
    QMutexLocker lock(&_mutex);
    return checkConnect();
}

bool operator==(const SyncJournalDb::DownloadInfo & lhs,
                const SyncJournalDb::DownloadInfo & rhs)
{
    return     lhs._errorCount == rhs._errorCount
            && lhs._etag == rhs._etag
            && lhs._tmpfile == rhs._tmpfile
            && lhs._valid == rhs._valid;

}

bool operator==(const SyncJournalDb::UploadInfo & lhs,
                const SyncJournalDb::UploadInfo & rhs)
{
    return     lhs._errorCount == rhs._errorCount
            && lhs._chunk == rhs._chunk
            && lhs._modtime == rhs._modtime
            && lhs._valid == rhs._valid
            && lhs._size == rhs._size
            && lhs._transferid == rhs._transferid;
}

} // namespace OCC<|MERGE_RESOLUTION|>--- conflicted
+++ resolved
@@ -808,12 +808,6 @@
             }
             _getFileRecordQuery->reset_and_clear_bindings();
         } else {
-<<<<<<< HEAD
-            QString err = _getFileRecordQuery->error();
-            qDebug() << "No journal entry found for " << filename << "Error: " << err;
-            locker.unlock();
-            close();
-=======
             int errId = _getFileRecordQuery->errorId();
             if( errId != SQLITE_DONE ) { // only do this if the problem is different from SQLITE_DONE
                 QString err = _getFileRecordQuery->error();
@@ -825,7 +819,6 @@
         }
         if (_getFileRecordQuery) {
             _getFileRecordQuery->reset_and_clear_bindings();
->>>>>>> 868edb1f
         }
     }
     return rec;
