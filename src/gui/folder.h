/*
 * Copyright (C) by Duncan Mac-Vicar P. <duncan@kde.org>
 * Copyright (C) by Daniel Molkentin <danimo@owncloud.com>
 * Copyright (C) by Klaas Freitag <freitag@owncloud.com>
 *
 * This program is free software; you can redistribute it and/or modify
 * it under the terms of the GNU General Public License as published by
 * the Free Software Foundation; either version 2 of the License, or
 * (at your option) any later version.
 *
 * This program is distributed in the hope that it will be useful, but
 * WITHOUT ANY WARRANTY; without even the implied warranty of MERCHANTABILITY
 * or FITNESS FOR A PARTICULAR PURPOSE. See the GNU General Public License
 * for more details.
 */

#ifndef MIRALL_FOLDER_H
#define MIRALL_FOLDER_H

#include "syncresult.h"
#include "progressdispatcher.h"
#include "syncjournaldb.h"
#include "clientproxy.h"
#include "syncfilestatus.h"
#include "networkjobs.h"

#include <csync.h>

#include <QDir>
#include <QHash>
#include <QSet>
#include <QObject>
#include <QStringList>

#include <QDebug>
#include <QTimer>
#include <qelapsedtimer.h>

class QThread;
class QSettings;

namespace OCC {

class SyncEngine;
class AccountState;

class FolderDefinition
{
public:
    FolderDefinition()
        : paused(false)
    {}

    /// The name of the folder in the ui and internally
    QString alias;
    /// path on local machine
    QString localPath;
    /// path on remote
    QString targetPath;
    /// Which folders not to sync
    QStringList selectiveSyncBlackList;
    /// whether the folder is paused
    bool paused;

    /// Saves the folder definition, creating a new settings group.
    static void save(QSettings& settings, const FolderDefinition& folder);

    /// Reads a folder definition from a settings group with the name 'alias'.
    static bool load(QSettings& settings, const QString& alias,
                     FolderDefinition* folder);
};

class Folder : public QObject
{
    Q_OBJECT

public:
    Folder(AccountState* accountState, const FolderDefinition& definition,
           QObject* parent = 0L);

    ~Folder();

    typedef QHash<QString, Folder*> Map;
    typedef QHashIterator<QString, Folder*> MapIterator;

    /**
     * The account the folder is configured on.
     */
    AccountState* accountState() const;

    /**
     * alias or nickname
     */
    QString alias() const;

    /**
     * local folder path
     */
    QString path() const;

    /**
     * wrapper for QDir::cleanPath("Z:\\"), which returns "Z:\\", but we need "Z:" instead
     */
    QString cleanPath();

    /**
     * remote folder path
     */
    QString remotePath() const;

    /**
     * remote folder path with server url
     */
    QUrl remoteUrl() const;

    /**
     * local folder path with native separators
     */
    QString nativePath() const;

    /**
     * switch sync on or off
     * If the sync is switched off, the startSync method is not going to
     * be called.
     */
     void setSyncPaused( bool );

     bool syncPaused() const;

     void prepareToSync();

    /**
     * True if the folder is busy and can't initiate
     * a synchronization
     */
    virtual bool isBusy() const;

    /**
     * return the last sync result with error message and status
     */
     SyncResult syncResult() const;

     /**
      * set the config file name.
      */
     void setConfigFile( const QString& );
     QString configFile();

     /**
      * This is called if the sync folder definition is removed. Do cleanups here.
      */
     virtual void wipe();

     void setSyncState(SyncResult::Status state);

     void setDirtyNetworkLimits();

     // Used by the Socket API
     SyncJournalDb *journalDb() { return &_journal; }

<<<<<<< HEAD
     QStringList selectiveSyncBlackList() { return _definition.selectiveSyncBlackList; }
     void setSelectiveSyncBlackList(const QStringList &blackList);

=======
>>>>>>> 16786eed
     bool estimateState(QString fn, csync_ftw_type_e t, SyncFileStatus* s);

     RequestEtagJob *etagJob() { return _requestEtagJob; }
     qint64 msecSinceLastSync() const { return _timeSinceLastSyncDone.elapsed(); }
     qint64 msecLastSyncDuration() const { return _lastSyncDuration; }
     int consecutiveFollowUpSyncs() const { return _consecutiveFollowUpSyncs; }

     /// Saves the folder data in the account's settings.
     void saveToSettings() const;
     /// Removes the folder from the account's settings.
     void removeFromSettings() const;

signals:
    void syncStateChange();
    void syncStarted();
    void syncFinished(const SyncResult &result);
    void scheduleToSync(Folder*);
    void progressInfo(const ProgressInfo& progress);

public slots:

     /**
       * terminate the current sync run
       */
     void slotTerminateSync();

     void slotAboutToRemoveAllFiles(SyncFileItem::Direction, bool*);


     /**
      * Starts a sync operation
      *
      * If the list of changed files is known, it is passed.
      */
      void startSync(const QStringList &pathList = QStringList());

      void setProxyDirty(bool value);
      bool proxyDirty();

      int slotDiscardDownloadProgress();
      int downloadInfoCount();
      int slotWipeErrorBlacklist();
      int errorBlackListEntryCount();

      /**
       * Triggered by the folder watcher when a file/dir in this folder
       * changes. Needs to check whether this change should trigger a new
       * sync run to be scheduled.
       */
      void slotWatchedPathChanged(const QString& path);

private slots:
    void slotSyncStarted();
    void slotSyncError(const QString& );
    void slotCsyncUnavailable();
    void slotSyncFinished();

    void slotFolderDiscovered(bool local, QString folderName);
    void slotTransmissionProgress(const ProgressInfo& pi);
    void slotJobCompleted(const SyncFileItem&);
    void slotSyncItemDiscovered(const SyncFileItem & item);

    void slotRunEtagJob();
    void etagRetreived(const QString &);
    void etagRetreivedFromSyncEngine(const QString &);

    void slotAboutToPropagate(SyncFileItemVector& );
    void slotThreadTreeWalkResult(const SyncFileItemVector& ); // after sync is done

    void slotEmitFinishedDelayed();

    void watcherSlot(QString);

private:
    bool init();

    bool setIgnoredFiles();

    void bubbleUpSyncResult();

    void checkLocalPath();

    void createGuiLog(const QString& filename, SyncFileStatus status, int count,
                       const QString& renameTarget = QString::null );

    AccountState* _accountState;
    FolderDefinition _definition;

    SyncResult _syncResult;
    QScopedPointer<SyncEngine> _engine;
    QStringList  _errors;
    bool         _csyncError;
    bool         _csyncUnavail;
    bool         _wipeDb;
    bool         _proxyDirty;
    QPointer<RequestEtagJob> _requestEtagJob;
    QString       _lastEtag;
    QElapsedTimer _timeSinceLastSyncDone;
    QElapsedTimer _timeSinceLastSyncStart;
    qint64        _lastSyncDuration;
    bool          _forceSyncOnPollTimeout;

    /// The number of syncs that failed in a row.
    /// Reset when a sync is successful.
    int           _consecutiveFailingSyncs;

    /// The number of requested follow-up syncs.
    /// Reset when no follow-up is requested.
    int           _consecutiveFollowUpSyncs;

    // For the SocketAPI folder states
    QSet<QString>   _stateLastSyncItemsWithErrorNew; // gets moved to _stateLastSyncItemsWithError at end of sync
    QSet<QString>   _stateLastSyncItemsWithError;
    QSet<QString>   _stateTaintedFolders;

    SyncJournalDb _journal;

    ClientProxy   _clientProxy;

    CSYNC *_csync_ctx;
};

}

#endif<|MERGE_RESOLUTION|>--- conflicted
+++ resolved
@@ -158,12 +158,6 @@
      // Used by the Socket API
      SyncJournalDb *journalDb() { return &_journal; }
 
-<<<<<<< HEAD
-     QStringList selectiveSyncBlackList() { return _definition.selectiveSyncBlackList; }
-     void setSelectiveSyncBlackList(const QStringList &blackList);
-
-=======
->>>>>>> 16786eed
      bool estimateState(QString fn, csync_ftw_type_e t, SyncFileStatus* s);
 
      RequestEtagJob *etagJob() { return _requestEtagJob; }
