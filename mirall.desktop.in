[Desktop Entry]
Categories=Utility;X-SuSE-SyncUtility;
Type=Application
Exec=@APPLICATION_EXECUTABLE@
Name=@APPLICATION_NAME@ desktop sync client 
Comment=@APPLICATION_NAME@ desktop synchronization client
GenericName=Folder Sync
Icon=@APPLICATION_EXECUTABLE@
Keywords=@APPLICATION_NAME@;syncing;file;sharing;
X-GNOME-Autostart-Delay=3


# Translations


# Translations


# Translations


# Translations


# Translations


# Translations


# Translations


# Translations


# Translations


# Translations


# Translations


# Translations


# Translations


# Translations


# Translations


# Translations


# Translations


# Translations


# Translations


# Translations


# Translations


# Translations


# Translations


# Translations


# Translations


# Translations


# Translations


# Translations


# Translations


# Translations


# Translations


# Translations


# Translations


# Translations


# Translations


# Translations


# Translations


# Translations


# Translations


# Translations


# Translations


# Translations


# Translations


# Translations


# Translations


# Translations


# Translations


# Translations


# Translations


# Translations


# Translations


# Translations


# Translations


# Translations


# Translations


# Translations


# Translations


# Translations


# Translations


# Translations


# Translations


# Translations


# Translations


# Translations


# Translations


# Translations


# Translations


# Translations


# Translations


# Translations


# Translations


# Translations


# Translations


# Translations


# Translations


# Translations


# Translations


# Translations


# Translations


# Translations


# Translations


# Translations


# Translations


# Translations


# Translations


# Translations


# Translations


# Translations


# Translations


# Translations


# Translations


# Translations


# Translations


# Translations


# Translations


# Translations


# Translations


# Translations


# Translations


# Translations


# Translations


# Translations


# Translations


# Translations


# Translations


# Translations


# Translations


# Translations


# Translations


# Translations


# Translations


# Translations


# Translations


# Translations


# Translations


# Translations


# Translations


# Translations


# Translations


# Translations


# Translations


# Translations


# Translations


# Translations


# Translations


# Translations


# Translations


# Translations


# Translations


# Translations


# Translations


# Translations


# Translations


# Translations


# Translations


# Translations


# Translations
<<<<<<< HEAD
=======


# Translations


# Translations


# Translations


# Translations


# Translations


# Translations


# Translations


# Translations


# Translations


# Translations


# Translations


# Translations


# Translations


# Translations
>>>>>>> 3e954bc1
Comment[oc]=@APPLICATION_NAME@ sincronizacion del client
GenericName[oc]=Dorsièr de Sincronizacion
Name[oc]=@APPLICATION_NAME@ sincronizacion del client
Icon[oc]=@APPLICATION_EXECUTABLE@
Comment[ar]=@APPLICATION_NAME@ زبون مزامنة مكتبي
GenericName[ar]=مزامنة المجلد
Name[ar]=@APPLICATION_NAME@ زبون مزامنة مكتبي
Icon[ar]=@APPLICATION_EXECUTABLE@
Comment[ca]=Client de sincronització d'escriptori @APPLICATION_NAME@
GenericName[ca]=Sincronització de carpetes
Name[ca]=Client de sincronització d'escriptori @APPLICATION_NAME@
Icon[ca]=@APPLICATION_EXECUTABLE@
Comment[da]=@APPLICATION_NAME@ skrivebordsklient til synkronisering
GenericName[da]=Mappesynkronisering
Name[da]=@APPLICATION_NAME@ skrivebordsklient til synk
Icon[da]=@APPLICATION_EXECUTABLE@
Comment[de]=@APPLICATION_NAME@ Desktop-Synchronisationsclient
GenericName[de]=Ordner-Synchronisation
Name[de]=@APPLICATION_NAME@ Desktop-Synchronisationsclient
Icon[de]=@APPLICATION_EXECUTABLE@
Comment[ja_JP]=@APPLICATION_NAME@ デスクトップ同期クライアント
GenericName[ja_JP]=フォルダー同期
Name[ja_JP]=@APPLICATION_NAME@ デスクトップ同期クライアント
Icon[ja_JP]=@APPLICATION_EXECUTABLE@
GenericName[el]=Συγχρονισμός φακέλου
Icon[el]=@APPLICATION_EXECUTABLE@
Comment[en_GB]=@APPLICATION_NAME@ desktop synchronisation client
GenericName[en_GB]=Folder Sync
Name[en_GB]=@APPLICATION_NAME@ desktop sync client 
Icon[en_GB]=@APPLICATION_EXECUTABLE@
Comment[es]=@APPLICATION_NAME@ cliente de sincronización de escritorio
GenericName[es]=Sincronización de carpeta
Name[es]=@APPLICATION_NAME@ cliente de sincronización de escritorio
Icon[es]=@APPLICATION_EXECUTABLE@
Comment[de_DE]=@APPLICATION_NAME@ Desktop-Synchronisationsclient
GenericName[de_DE]=Ordner-Synchronisation
Name[de_DE]=@APPLICATION_NAME@ Desktop-Synchronisationsclient
Icon[de_DE]=@APPLICATION_EXECUTABLE@
Comment[pl]=@APPLICATION_NAME@ klient synchronizacji dla komputerów stacjonarnych
GenericName[pl]=Folder Synchronizacji
Name[pl]=@APPLICATION_NAME@ klient synchronizacji dla komputerów stacjonarnych
Icon[pl]=@APPLICATION_EXECUTABLE@
Comment[fr]=@APPLICATION_NAME@ synchronisation du client
GenericName[fr]=Dossier de Synchronisation
Name[fr]=@APPLICATION_NAME@ synchronisation du client
Icon[fr]=@APPLICATION_EXECUTABLE@
Comment[he]=@APPLICATION_NAME@ לקוח סנכון שולחן עבודה
GenericName[he]=סנכון תיקייה
Name[he]=@APPLICATION_NAME@ לקוח סנכרון שולחן עבודה 
Icon[he]=@APPLICATION_EXECUTABLE@
Comment[id]=Klien sinkronisasi desktop @APPLICATION_NAME@
GenericName[id]=Folder Sync
Name[id]=Klien sync desktop @APPLICATION_NAME@
Icon[id]=@APPLICATION_EXECUTABLE@
Comment[is]=@APPLICATION_NAME@ skjáborðsforrit samstillingar
GenericName[is]=Samstilling möppu
Name[is]=@APPLICATION_NAME@ skjáborðsforrit samstillingar
Icon[is]=@APPLICATION_EXECUTABLE@
Comment[it]=Client di sincronizzazione del desktop di @APPLICATION_NAME@
GenericName[it]=Sincronizzazione cartella
Name[it]=Client di sincronizzazione del desktop di @APPLICATION_NAME@
Icon[it]=@APPLICATION_EXECUTABLE@
Comment[ko]=@APPLICATION_NAME@ 데스크톱 동기화 클라이언트
GenericName[ko]=폴더 동기화
Name[ko]=@APPLICATION_NAME@ 데스크톱 동기화 클라이언트
Comment[hu_HU]=@APPLICATION_NAME@ asztali szinkronizációs kliens
GenericName[hu_HU]=Könyvtár szinkronizálás
Name[hu_HU]=@APPLICATION_NAME@ asztali szinkr. kliens
Icon[hu_HU]=@APPLICATION_EXECUTABLE@
Comment[nl]=@APPLICATION_NAME@ desktop synchronisatie client
GenericName[nl]=Mappen sync
Name[nl]=@APPLICATION_NAME@ desktop sync client 
Icon[nl]=@APPLICATION_EXECUTABLE@
Comment[et_EE]=@APPLICATION_NAME@ sünkroonimise klient töölauale
GenericName[et_EE]=Kaustade sünkroonimine
Name[et_EE]=@APPLICATION_NAME@ sünkroonimise klient töölauale
Icon[et_EE]=@APPLICATION_EXECUTABLE@
Comment[bg_BG]=@APPLICATION_NAME@ клиент за десктоп синхронизация
GenericName[bg_BG]=Синхронизиране на папката
Name[bg_BG]=@APPLICATION_NAME@ клиент десктоп синхронизация
Icon[bg_BG]=@APPLICATION_EXECUTABLE@
Comment[pt_BR]=@APPLICATION_NAME@ cliente de sincronização do computador
GenericName[pt_BR]=Sincronização de Pasta
Name[pt_BR]=@APPLICATION_NAME@ cliente de sincronização de desktop
Icon[pt_BR]=@APPLICATION_EXECUTABLE@
Comment[cs_CZ]=@APPLICATION_NAME@ počítačový synchronizační klient
GenericName[cs_CZ]=Synchronizace adresáře
Name[cs_CZ]=@APPLICATION_NAME@ počítačový synchronizační klient
Icon[cs_CZ]=@APPLICATION_EXECUTABLE@
Comment[ru]=Настольный клиент синхронизации @НАЗВАНИЕ_ПРИЛОЖЕНИЯ@ 
GenericName[ru]=Синхронизация папки
Name[ru]=Настольный клиент синхронизации @НАЗВАНИЕ_ПРИЛОЖЕНИЯ@
Icon[ru]=@ВЫПОЛНЯЕМОЕ_ПРИЛОЖЕНИЕ@
Comment[sl]=@APPLICATION_NAME@ ‒ Program za usklajevanje datotek z namizjem
GenericName[sl]=Usklajevanje map
Name[sl]=@APPLICATION_NAME@ ‒ Program za usklajevanje datotek z namizjem
Icon[sl]=@APPLICATION_EXECUTABLE@
Comment[sq]=Klient njëkohësimesh @APPLICATION_NAME@ për desktop
GenericName[sq]=Njëkohësim Dosjesh
Name[sq]=Klient njëkohësimesh @APPLICATION_NAME@ për desktop
Icon[sq]=@APPLICATION_EXECUTABLE@
Comment[fi_FI]=@APPLICATION_NAME@ työpöytäsynkronointisovellus
GenericName[fi_FI]=Kansion synkronointi
Name[fi_FI]=@APPLICATION_NAME@ työpöytäsynkronointisovellus
Icon[fi_FI]=@APPLICATION_EXECUTABLE@
Comment[sv]=@APPLICATION_NAME@ desktop synkroniseringsklient
GenericName[sv]=Mappsynk
Name[sv]=@APPLICATION_NAME@ desktop synk-klient
Icon[sv]=@APPLICATION_EXECUTABLE@
Comment[tr]=@APPLICATION_NAME@ masaüstü eşitleme istemcisi
GenericName[tr]=Dosya Eşitleme
Name[tr]=@APPLICATION_NAME@ masaüstü eşitleme istemcisi
Icon[tr]=@APPLICATION_EXECUTABLE@
Comment[uk]=Настільний клієнт синхронізації @APPLICATION_NAME@
GenericName[uk]=Синхронізація теки
Name[uk]=Настільний клієнт синхронізації @APPLICATION_NAME@
Icon[uk]=@APPLICATION_EXECUTABLE@
Comment[ro]=@APPLICATION_NAME@ client de sincronizare pe desktop
GenericName[ro]=Sincronizare director
Name[ro]=@APPLICATION_NAME@ client de sincronizare pe desktop
Icon[ro]=@APPLICATION_EXECUTABLE@
Comment[zh_CN]=@APPLICATION_NAME@ 桌面同步客户端
GenericName[zh_CN]=文件夹同步
Name[zh_CN]=@APPLICATION_NAME@ 桌面同步客户端
Icon[zh_CN]=@APPLICATION_EXECUTABLE@
GenericName[zh_TW]=資料夾同步
Comment[lt_LT]=@APPLICATION_NAME@ darbalaukio sinchronizavimo programa
GenericName[lt_LT]=Katalogo sinchnorizacija
Name[lt_LT]=@APPLICATION_NAME@ darbalaukio programa
Icon[lt_LT]=@APPLICATION_EXECUTABLE@
Comment[th_TH]=@APPLICATION_NAME@ ไคลเอนต์ประสานข้อมูลเดสก์ท็อป
GenericName[th_TH]=ประสานข้อมูลโฟลเดอร์
Name[th_TH]= @APPLICATION_NAME@ ไคลเอนต์ประสานข้อมูลเดสก์ท็อป
Icon[th_TH]=@APPLICATION_EXECUTABLE@
GenericName[es_MX]=Sincronización de Carpetas
Comment[nb_NO]=@APPLICATION_NAME@ skrivebordssynkroniseringsklient
GenericName[nb_NO]=Mappesynkronisering
Name[nb_NO]=@APPLICATION_NAME@ skrivebordssynkroniseringsklient 
Icon[nb_NO]=@APPLICATION_EXECUTABLE@
Comment[nn_NO]=@APPLICATION_NAME@ klient for å synkronisera frå skrivebord
GenericName[nn_NO]=Mappe synkronisering
Name[nn_NO]=@APPLICATION_NAME@ klient for å synkronisera frå skrivebord
Icon[nn_NO]=@APPLICATION_EXECUTABLE@
Comment[pt_PT]=@APPLICATION_NAME@ - Cliente de Sincronização para PC
GenericName[pt_PT]=Sincronizar Pasta
Name[pt_PT]=@APPLICATION_NAME@ - Cliente de Sincronização para PC
Icon[pt_PT]=@APPLICATION_EXECUTABLE@
Icon[km]=@APPLICATION_EXECUTABLE@
Comment[lb]=@APPLICATION_NAME@ Desktop Synchronisatioun Client
GenericName[lb]=Dossier Dync
Name[lb]=@APPLICATION_NAME@ Desktop Sync Client
Icon[lb]=@APPLICATION_EXECUTABLE@<|MERGE_RESOLUTION|>--- conflicted
+++ resolved
@@ -419,51 +419,48 @@
 
 
 # Translations
-<<<<<<< HEAD
-=======
-
-
-# Translations
-
-
-# Translations
-
-
-# Translations
-
-
-# Translations
-
-
-# Translations
-
-
-# Translations
-
-
-# Translations
-
-
-# Translations
-
-
-# Translations
-
-
-# Translations
-
-
-# Translations
-
-
-# Translations
-
-
-# Translations
-
-
-# Translations
->>>>>>> 3e954bc1
+
+
+# Translations
+
+
+# Translations
+
+
+# Translations
+
+
+# Translations
+
+
+# Translations
+
+
+# Translations
+
+
+# Translations
+
+
+# Translations
+
+
+# Translations
+
+
+# Translations
+
+
+# Translations
+
+
+# Translations
+
+
+# Translations
+
+
+# Translations
 Comment[oc]=@APPLICATION_NAME@ sincronizacion del client
 GenericName[oc]=Dorsièr de Sincronizacion
 Name[oc]=@APPLICATION_NAME@ sincronizacion del client
